--- conflicted
+++ resolved
@@ -253,7 +253,7 @@
         self.helpManualBrowser = None
 
         if self.HELP_MENU_ENABLED:
-            self.resetHelpManualURI()
+        self.resetHelpManualURI()
 
         # Heartbeat
         if self.HEARTBEAT is not None:
@@ -290,9 +290,9 @@
 
         # View Toolbar
         if self.FULLSCREEN_TOOLBAR_ENABLED:
-            self.viewToolBar = self.addToolBar("View")
-            self.viewToolBar.setObjectName("viewToolBar")
-            self.viewToolBar.addAction(self.toggleFullScreenAction)
+        self.viewToolBar = self.addToolBar("View")
+        self.viewToolBar.setObjectName("viewToolBar")
+        self.viewToolBar.addAction(self.toggleFullScreenAction)
 
         # Perspectives Toolbar
         if self.USER_PERSPECTIVES_ENABLED:
@@ -302,21 +302,19 @@
         self.configurationAction.setEnabled(
             self.configurationDialog._tabwidget.count())
 
-<<<<<<< HEAD
     def __setattr__(self, key, value):
         super(TaurusMainWindow, self).__setattr__(key, value)
         if key in self._old_options_api:
             new = self._old_options_api[key]
             setattr(self, new, value)
             self.deprecated(dep=key, alt=new, rel='4.5.3a')
-=======
+
     def contextMenuEvent(self, event):
         """Reimplemented to avoid deprecation warning related to:
         https://github.com/taurus-org/taurus/issues/905
         """
         # TODO: Remove this once the deprecation of the Popup menu is enforced
         event.ignore()
->>>>>>> aa301c86
 
     def addLoggerWidget(self, hidden=True):
         '''adds a QLoggingWidget as a dockwidget of the main window (and hides it by default)'''
@@ -437,8 +435,8 @@
         '''
         tb = Qt.QToolBar('Taurus Toolbar')
         tb.setObjectName('Taurus Toolbar')
-        #        tb.addAction(self.changeTangoHostAction)
-        #        tb.addWidget(self.taurusLogo)
+#        tb.addAction(self.changeTangoHostAction)
+#        tb.addWidget(self.taurusLogo)
         logo = getattr(tauruscustomsettings, 'ORGANIZATION_LOGO',
                        "logos:taurus.png")
         tb.addAction(Qt.QIcon(logo), Qt.qApp.organizationName())
@@ -876,10 +874,10 @@
         # finally load the settings
         self.loadSettings(settings=s)
 
-    #    def resetSettings(self):
-    #        '''deletes current settings file and clears all settings'''
-    #        self.__settings = self.newQSettings()
-    #        self.saveSettings()
+#    def resetSettings(self):
+#        '''deletes current settings file and clears all settings'''
+#        self.__settings = self.newQSettings()
+#        self.saveSettings()
 
     def showEvent(self, event):
         '''This event handler receives widget show events'''
