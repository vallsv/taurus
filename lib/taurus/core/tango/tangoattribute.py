--- conflicted
+++ resolved
@@ -236,21 +236,12 @@
                 attrvalue = float(magnitude)
             elif tgtype == PyTango.CmdArgType.DevFloat:
                 # We encode to float, but rounding to Tango::DevFloat precision
-<<<<<<< HEAD
                 # see: http://sf.net/p/sardana/tickets/162
                 attrvalue = float(numpy.float32(magnitude))
             elif PyTango.is_int_type(tgtype):
                 #attrvalue = int(magnitude)
                 attrvalue = long(magnitude)  #changed as a partial workaround to a problem in PyTango writing to DevULong64 attributes (see ALBA RT#29793)
             elif tgtype == PyTango.CmdArgType.DevBoolean:
-=======
-                # see: http://sf.net/p/tauruslib/tickets/61
-                attrvalue = float(numpy.float32(value))
-            elif PyTango.is_int_type(type):
-                #attrvalue = int(value)
-                attrvalue = long(value)  #changed as a partial workaround to a problem in PyTango writing to DevULong64 attributes (see ALBA RT#29793)
-            elif type == DataType.DevBoolean:
->>>>>>> 8e405dba
                 try:
                     attrvalue = bool(int(magnitude))
                 except:
