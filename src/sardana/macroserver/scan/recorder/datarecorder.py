--- conflicted
+++ resolved
@@ -35,19 +35,15 @@
 from taurus.core.util.log import Logger
 from taurus.core.util.enumeration import Enumeration
 
-<<<<<<< HEAD
-DataFormats = Enumeration('DataFormats', ('Spec', 'CSV', 'XLS', 'w5', 'w4', 'wx', 'fio'))
-=======
 DataFormats = Enumeration('DataFormats', ('Spec', 'CSV', 'XLS', 'w5', 'w4',
                                           'wx', 'fio'))
->>>>>>> 553e04a3
 SaveModes = Enumeration('SaveModes', ('Record', 'Block'))
 RecorderStatus = Enumeration('RecorderStatus', ('Idle', 'Active', 'Disable'))
 
 
 class DataHandler:
     """ The data handler is the data recording center of a system. It contains
-    one or several recorders.  All data transit through the handler, then
+    one or several recorders.  All data transit through the handler, then 
     given to recorders for final saving """
 
     def __init__(self):
@@ -77,27 +73,22 @@
                 pass
 
     def addCustomData(self, value, name, **kwargs):
-        '''Write data other than a record.
-
+        '''Write data other than a record. 
+        
         :param value: The value to be written
         :param name: An identification for this value
-
+        
         Optional keyword arguments can be passed with information that some
-        recorders may need in order to record this value.
-        For example: the NeXus recorder will make use of "nxpath" info if
-        available to place the value where it belongs in the nexus hierarchy.
-        Check the `addCustomData` method of each recorder to see
-        what they use/require.
+        recorders may need in order to record this value. For example: the NeXus
+        recorder will make use of "nxpath" info if available to place the value
+        where it belongs in the nexus hierarchy. Check the `addCustomData`
+        method of each recorder to see what they use/require.
         '''
         for recorder in self.recorders:
             recorder.addCustomData(value, name, **kwargs)
-<<<<<<< HEAD
 #
-=======
-
->>>>>>> 553e04a3
 # Recorders
-
+#
 
 class DataRecorder(Logger):
     """ Generic class for data recorder. Does nothing"""
@@ -158,15 +149,11 @@
         self.savemode = mode
 
     def addCustomData(self, value, name, **kwargs):
-<<<<<<< HEAD
-        self._addCustomData(value, name, **kwargs)
-=======
         try:
             self._addCustomData(value, name, **kwargs)
         except Exception, e:
             raise RuntimeError('%s can not process custom data: %s' %
                                (self.__class__.__name__, e))
->>>>>>> 553e04a3
 
     def _addCustomData(self, value, name, **kwargs):
         pass
@@ -190,8 +177,4 @@
     def _endRecordList(self, recordlist):
         print "Ending recording"
         env = recordlist.getEnviron()
-<<<<<<< HEAD
-        print "Recording ended at: ", time.ctime(env['endtime'])
-=======
-        print "Recording ended at: ", time.ctime(env['endtime'])
->>>>>>> 553e04a3
+        print "Recording ended at: ", time.ctime(env['endtime'])